--- conflicted
+++ resolved
@@ -1467,12 +1467,8 @@
     assert (
         "Settings require changes to the linked task definition. "
         "A new task definition will be registered. "
-<<<<<<< HEAD
-        "Enable DEBUG level logs to see the difference." in caplog.text
-=======
         "Enable DEBUG level logs to see the difference."
         in caplog.text
->>>>>>> ecd36fe6
     )
 
 
@@ -1504,12 +1500,8 @@
 
     assert (
         "Settings require changes to the linked task definition. "
-<<<<<<< HEAD
-        "A new task definition will be registered. " in caplog.text
-=======
         "A new task definition will be registered. "
         in caplog.text
->>>>>>> ecd36fe6
     )
 
     assert "Enable DEBUG level logs to see the difference." not in caplog.text
