--- conflicted
+++ resolved
@@ -541,15 +541,9 @@
 @pytest.mark.parametrize(
     "task_definition",
     [
-<<<<<<< HEAD
-        # Empty task definition
-        {},
-        # Task definnition with prefect container
-=======
         # Empty task defininition
         {},
         # Task definition with prefect container but no image
->>>>>>> 5f7ea775
         {
             "containerDefinitions": [
                 {
@@ -557,45 +551,6 @@
                 }
             ]
         },
-<<<<<<< HEAD
-        # Task definition with other container
-        {
-            "containerDefinitions": [
-                {
-                    "name": "foo",
-                }
-            ]
-        },
-    ],
-)
-@pytest.mark.usefixtures("ecs_mocks")
-async def test_without_image_in_task_definition(aws_credentials, task_definition):
-    task = ECSTask(
-        aws_credentials=aws_credentials,
-        auto_deregister_task_definition=False,
-        task_definition=task_definition,
-        command=["prefect", "version"],
-    )
-    assert task.image == get_prefect_image_name()
-    print(task.preview())
-
-
-@pytest.mark.usefixtures("ecs_mocks")
-async def test_image_overrides_task_definition(aws_credentials):
-    task = ECSTask(
-        aws_credentials=aws_credentials,
-        auto_deregister_task_definition=False,
-        task_definition={
-            "containerDefinitions": [
-                {
-                    "name": "prefect",
-                    "image": "use-this-image",
-                }
-            ]
-        },
-        command=["prefect", "version"],
-        image="override-image",
-=======
         # Task definition with other container with image
         {"containerDefinitions": [{"name": "foo", "image": "not-me-image"}]},
     ],
@@ -607,50 +562,15 @@
         auto_deregister_task_definition=False,
         task_definition=task_definition,
         command=["prefect", "version"],
->>>>>>> 5f7ea775
-    )
-    print(task.preview())
-    session = aws_credentials.get_boto3_session()
-    ecs_client = session.client("ecs")
-
-    task_arn = await run_then_stop_task(task)
-
-<<<<<<< HEAD
-    task = describe_task(ecs_client, task_arn)
-    task_definition = describe_task_definition(ecs_client, task)
-
-    prefect_container = get_prefect_container(task_definition["containerDefinitions"])
-    assert (
-        prefect_container["image"] == "override-image"
-    ), "The provided image should override task definition"
-
-
-@pytest.mark.usefixtures("ecs_mocks")
-async def test_image_provided_not_prefect_container(aws_credentials):
-    task = ECSTask(
-        aws_credentials=aws_credentials,
-        auto_deregister_task_definition=False,
-        task_definition={
-            "containerDefinitions": [
-                {
-                    "name": "non-prefect",
-                    "image": "use-this-image",
-                }
-            ]
-        },
-        command=["prefect", "version"],
-        image="image-provided",
-    )
-    print(task.preview())
-
-    session = aws_credentials.get_boto3_session()
-    ecs_client = session.client("ecs")
-
-    task_arn = await run_then_stop_task(task)
-=======
+    )
+    print(task.preview())
+    session = aws_credentials.get_boto3_session()
+    ecs_client = session.client("ecs")
+
+    task_arn = await run_then_stop_task(task)
+
     # The image on the block is inferred from Prefect/Python versions
     assert task.image == get_prefect_image_name()
->>>>>>> 5f7ea775
 
     task = describe_task(ecs_client, task_arn)
     task_definition = describe_task_definition(ecs_client, task)
