name: Publish docs

on:
  workflow_dispatch

jobs:
  build-and-publish-docs:
    name: Build and publish docs
    runs-on: ubuntu-latest

    steps:
      - uses: actions/checkout@v3

      - name: Set up Python 3.10
        uses: actions/setup-python@v4
        with:
          python-version: "3.10"
          cache: pip
          cache-dependency-path: requirements*.txt

      - name: Install dependencies
        run: |
          python -m pip install --upgrade pip
          python -m pip install --upgrade --upgrade-strategy eager -e ".[dev]"
          mkdocs build
<<<<<<< HEAD
 
=======
      
>>>>>>> b201227e
      - name: Publish docs
        uses: JamesIves/github-pages-deploy-action@v4.4.1
        with:
          branch: docs
          folder: site<|MERGE_RESOLUTION|>--- conflicted
+++ resolved
@@ -23,11 +23,7 @@
           python -m pip install --upgrade pip
           python -m pip install --upgrade --upgrade-strategy eager -e ".[dev]"
           mkdocs build
-<<<<<<< HEAD
- 
-=======
       
->>>>>>> b201227e
       - name: Publish docs
         uses: JamesIves/github-pages-deploy-action@v4.4.1
         with:
