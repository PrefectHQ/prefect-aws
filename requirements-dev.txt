--- conflicted
+++ resolved
@@ -15,14 +15,8 @@
 mypy
 pillow
 pre-commit
-<<<<<<< HEAD
-pyparsing>=3.1.1
-pytest
-pytest-asyncio
-=======
 pytest > 7, < 8
 pytest-asyncio >= 0.18.2, != 0.22.0, < 0.23.0 # Cannot override event loop in 0.23.0. See https://github.com/pytest-dev/pytest-asyncio/issues/706 for more details.
->>>>>>> 34812356
 pytest-cov
 pytest-lazy-fixture
 pytest-xdist
