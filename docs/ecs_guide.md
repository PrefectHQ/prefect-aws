# ECS Worker Guide

## Why use ECS for flow run execution?

ECS (Elastic Container Service) tasks are a good option for executing Prefect 2 flow runs for several reasons:

1. **Scalability**: ECS scales your infrastructure in response to demand, effectively managing Prefect flow runs. ECS automatically administers container distribution across multiple instances based on demand.
2. **Flexibility**: ECS lets you choose between AWS Fargate and Amazon EC2 for container operation. Fargate abstracts the underlying infrastructure, while EC2 has faster job start times and offers additional control over instance management and configuration.
3. **AWS Integration**: Easily connect with other AWS services, such as AWS IAM and CloudWatch.
4. **Containerization**: ECS supports Docker containers and offers managed execution. Containerization encourages reproducible deployments.

## ECS flow run execution

Prefect enables remote flow execution via [workers](https://docs.prefect.io/concepts/work-pools/#worker-overview) and [work pools](https://docs.prefect.io/concepts/work-pools/#work-pool-overview). To learn more about these concepts please see our [deployment tutorial](https://docs.prefect.io/tutorial/deployments/).

<<<<<<< HEAD
For details on how workers and work pools are implemented for ECS, see the diagram below:

#### Architecture diagram
=======
For details on how workers and work pools are implemented for ECS, see the diagram below.
>>>>>>> 1b25b0a1

```mermaid
%%{
  init: {
    'theme': 'base',
    'themeVariables': {
      'primaryColor': '#2D6DF6',
      'primaryTextColor': '#fff',
      'lineColor': '#FE5A14',
      'secondaryColor': '#E04BF0',
      'tertiaryColor': '#fff'
    }
  }
}%%
graph TB

  subgraph ecs_cluster[ECS cluster]
    subgraph ecs_service[ECS service]
      td_worker[Worker task definition] --> |defines| prefect_worker((Prefect worker))
    end
    prefect_worker -->|kicks off| ecs_task
    fr_task_definition[Flow run task definition]


    subgraph ecs_task["ECS task execution"]
    style ecs_task text-align:center,display:flex
    
   
    flow_run((Flow run))

    end
    fr_task_definition -->|defines| ecs_task
  end

  subgraph prefect_cloud[Prefect Cloud]
    subgraph prefect_workpool[ECS work pool]
      workqueue[Work queue]
    end
  end

  subgraph github["ECR"]
    flow_code{{"Flow code"}}
  end
  flow_code --> |pulls| ecs_task
  prefect_worker -->|polls| workqueue
  prefect_workpool -->|configures| fr_task_definition
```

<<<<<<< HEAD
### ECS in Prefect terms

=======
## ECS and Prefect
>>>>>>> 1b25b0a1
!!! tip "ECS tasks != Prefect tasks"
    An ECS task is **not** the same thing as a [Prefect task](https://docs.prefect.io/latest/concepts/tasks/#tasks-overview).

    ECS tasks are groupings of containers that run within an ECS Cluster. An ECS task's behavior is determined by its task definition. 
    
    An [*ECS task definition*](https://docs.aws.amazon.com/AmazonECS/latest/developerguide/task_definitions.html) is the blueprint for the ECS task. It describes which Docker containers to run and what you want to have happen inside these containers.

ECS tasks are instances of a task definition. A Task Execution launches container(s) as defined in the task definition **until they are stopped or exit on their own**. This setup is ideal for ephemeral processes such as a Prefect flow run.

The ECS task running the Prefect [worker](https://docs.prefect.io/latest/concepts/work-pools/#worker-overview) should be an [**ECS Service**](https://docs.aws.amazon.com/AmazonECS/latest/developerguide/ecs_services.html), given its long-running nature and need for **auto-recovery in case of failure**. An ECS service automatically replaces any task that fails, which is ideal for managing a long-running process such as a Prefect worker.

When a Prefect [flow](https://docs.prefect.io/latest/concepts/flows/) is scheduled to run it goes into the work pool specified in the flow's [deployment](https://docs.prefect.io/latest/concepts/deployments). [Work pools](https://docs.prefect.io/latest/concepts/work-pools/?h=work#work-pool-overview) are typed according to the infrastructure the flow will run on. Flow runs scheduled in an `ecs` typed work pool are executed as ECS tasks. Only Prefect ECS [workers](https://docs.prefect.io/latest/concepts/work-pools/#worker-types) can poll an `ecs` typed work pool.

When the ECS worker receives a scheduled flow run from the ECS work pool it is polling, it spins up the specified infrastructure on AWS ECS. The worker knows to build an ECS task definition for each flow run based on the configuration specified in the work pool.

Once the flow run completes, the ECS containers of the cluster are spun down to a single container that continues to run the Prefect worker. This worker continues polling for work from the Prefect work pool.

If you specify a task definition [ARN (Amazon Resource Name)](https://docs.aws.amazon.com/IAM/latest/UserGuide/reference-arns.html) in the work pool, the worker will use that ARN when spinning up the ECS Task, rather than creating a task definition from the fields supplied in the work pool configuration.

You can use either EC2 or Fargate as the capacity provider. Fargate simplifies initiation, but lengthens infrastructure setup time for each flow run. Using EC2 for the ECS cluster can reduce setup time. In this example, we will show how to use Fargate.

<hr>

!!! tip
    If you prefer infrastructure as code check out this [Terraform module](https://github.com/PrefectHQ/prefect-recipes/tree/main/devops/infrastructure-as-code/aws/tf-prefect2-ecs-worker) to provision an ECS cluster with a worker.
<<<<<<< HEAD

### Prerequisites
=======
>>>>>>> 1b25b0a1

## Prerequisites

- An AWS account with permissions to create ECS services and IAM roles.
- The AWS CLI installed on your local machine. You can [download it from the AWS website](https://docs.aws.amazon.com/cli/latest/userguide/getting-started-install.html).
- An [ECS Cluster](https://docs.aws.amazon.com/AmazonECS/latest/developerguide/clusters.html) to host both the worker and the flow runs it submits. This guide use the default cluster. To create your own follow [this guide](https://docs.aws.amazon.com/AmazonECS/latest/userguide/create_cluster.html).
- A [VPC](https://docs.aws.amazon.com/vpc/latest/userguide/what-is-amazon-vpc.html) configured for your ECS tasks. This guide uses the default VPC.

<<<<<<< HEAD
### Step 1: Set up an ECS work pool
=======
## Step 1: Set Up an ECS work pool
>>>>>>> 1b25b0a1

Before setting up the worker, create a simple [work pool](https://docs.prefect.io/latest/concepts/work-pools/#work-pool-configuration) of type ECS for the worker to pull work from. If doing so from CLI be sure to [auth into prefect cloud](https://docs.prefect.io/latest/cloud/cloud-quickstart/#log-into-prefect-cloud-from-a-terminal).

Create a work pool from the CLI:

```bash
prefect work-pool create --type ecs my-ecs-pool
```

Or from Prefect UI:
![WorkPool](img/Workpool_UI.png)

!!!
    Because this guide uses fargate as the capacity provider and the default VPC and ECS cluster, no further configuration is needed.



Next, set up a Prefect ECS worker that will discover and pull work from this work pool.

<<<<<<< HEAD
### Step 2: Start a Prefect worker in your ECS cluster

First start by creating the [IAM role](https://docs.aws.amazon.com/IAM/latest/UserGuide/id_roles_create_for-custom.html#roles-creatingrole-custom-trust-policy-console) required in order for your worker and flows to run. The sample flow in this guide doesn't interact with many other AWS services, so you will only be creating one role, `taskExecutionRole`.  To create a IAM role for the ECS task using the AWS CLI, follow these steps:
=======
## Step 2: Start a Prefect worker in your ECS cluster

To create an [IAM role](https://docs.aws.amazon.com/IAM/latest/UserGuide/id_roles_create_for-custom.html#roles-creatingrole-custom-trust-policy-console) for the ECS task using the AWS CLI, follow these steps:
>>>>>>> 1b25b0a1

### 1. Create a trust policy

<<<<<<< HEAD
    The trust policy will specify that the ECS service containing the Prefect worker will be able to assume the role required for calling other AWS services.
=======
The trust policy will specify that ECS can assume the role.
>>>>>>> 1b25b0a1

Save this policy to a file, such as `ecs-trust-policy.json`:

```json

<<<<<<< HEAD
    {
        "Version": "2012-10-17",
        "Statement": [
            {
                "Effect": "Allow",
                "Principal": {
                    "Service": "ecs-tasks.amazonaws.com"
                },
                "Action": "sts:AssumeRole"
            }
        ]
    }
    ```

2. **Create the IAM roles**

    Use the `aws iam create-role` command to create the roles that you will be using. The `ecsTaskExecutionRole` will be used by the worker to talk to make AWS API calls on your behalf when starting ecs tasks.

    ```bash

    aws iam create-role \
    --role-name ecsTaskExecutionRole \
    --assume-role-policy-document file://ecs-trust-policy.json
    ```

 !!! tip
    Depending on the requirements of your task, it is advised to create a [second role for your tasks](https://docs.aws.amazon.com/AmazonECS/latest/developerguide/task-iam-roles.html). This will contain permissions required while running the task. For example if, your workflow loaded data into an S3 bucket, you would need  Because our sample flow doesn't interact with AWS, you don't have to.
3. **Attach the policy to the role**
    For this guide the ECS worker will require the permissions to pull images from ECR and publish logs to CloudWatch. Amazon has a managed policy named `AmazonECSTaskExecutionRolePolicy` that grants the permissions necessary for ECS tasks. [See here](https://docs.aws.amazon.com/AmazonECS/latest/developerguide/task_execution_IAM_role.html) for other common execution role permissions. Attach this policy to your task execution role:

    ```bash

    aws iam attach-role-policy \
    --role-name ecsTaskExecutionRole \
    --policy-arn arn:aws:iam::aws:policy/service-role/AmazonECSTaskExecutionRolePolicy
    ```

    Remember to replace the `--role-name` and `--policy-arn` with the actual role name and policy Amazon Resource Name (ARN) you want to use.

### Step 3: Creating ECS worker service

1. **Launch an ECS Service to host the worker**

    Next, create an ECS task definition that specifies the Docker image for the Prefect worker, the resources it requires, and the command it should run. In this example, the command to start the worker is `prefect worker start --pool my-ecs-pool`.

    **Create a JSON file with the following contents:**

    ```json
    {
        "family": "prefect-worker-task",
        "networkMode": "awsvpc",
        "requiresCompatibilities": [
            "FARGATE"
        ],
        "cpu": "512",
        "memory": "1024",
        "executionRoleArn": "<ecs-task-role-arn>",
        "taskRoleArn": "<ecs-task-role-arn>",
        "containerDefinitions": [
            {
                "name": "prefect-worker",
                "image": "prefecthq/prefect:2-latest",
                "cpu": 512,
                "memory": 1024,
                "essential": true,
                "command": [
                    "/bin/sh",
                    "-c",
                    "pip install prefect-aws && prefect worker start --pool my-ecs-pool --type ecs"
                ],
                "environment": [
                    {
                        "name": "PREFECT_API_URL",
                        "value": "<prefect-api-url>"
                    },
                    {
                        "name": "PREFECT_API_KEY",
                        "value": "<prefect-api-key>"
                    }
                ]
            }
        ]
    }
    ```

    - Use `prefect config view` to view the `PREFECT_API_URL` for your current Prefect profile. Use this to replace `<prefect-api-url>`.

    - For the `PREFECT_API_KEY`, individuals on the organization tier can create a [service account](https://docs.prefect.io/latest/cloud/users/service-accounts/) for the worker. If on a personal tier, you can pass a user’s API key.

    - Replace both instances of `<ecs-task-role-arn>` with the ARN of the IAM role you created in Step 2. You can grab this by running:
    ```aws iam get-role --role-name taskExecutionRole --query 'Role.[RoleName, Arn]' --output text```

    - Notice that the CPU and Memory allocations are relatively small. The worker's main responsibility is to submit work through API calls to AWS, _not_ to execute your Prefect flow code.

    !!! tip
        To avoid hardcoding your API key into the task definition JSON see [how to add sensitive data using AWS secrets manager to the container definition](https://docs.aws.amazon.com/AmazonECS/latest/developerguide/specifying-sensitive-data-tutorial.html#specifying-sensitive-data-tutorial-create-taskdef).

2. **Register the task definition:**

    Before creating a service, you first need to register a task definition. You can do that using the `register-task-definition` command in the AWS CLI. Here is an example:

    ```bash
    aws ecs register-task-definition --cli-input-json file://task-definition.json
    ```

    Replace `task-definition.json` with the name of your JSON file.

3. **Create an ECS service to host your worker:**
=======
{
    "Version": "2012-10-17",
    "Statement": [
        {
            "Effect": "Allow",
            "Principal": {
                "Service": "ecs-tasks.amazonaws.com"
            },
            "Action": "sts:AssumeRole"
        }
    ]
}
```

### 2. Create the IAM role

Use the `aws iam create-role` command to create the role:

```bash
aws iam create-role \ 
--role-name ecsTaskExecutionRole \
--assume-role-policy-document file://ecs-trust-policy.json
```

### 3. Attach the policy to the role

Amazon has a managed policy named `AmazonECSTaskExecutionRolePolicy` that grants the permissions necessary for ECS tasks. Attach this policy to your role:

```bash
aws iam attach-role-policy \
--role-name ecsTaskExecutionRole \ 
--policy-arn arn:aws:iam::aws:policy/service-role/AmazonECSTaskExecutionRolePolicy
```
>>>>>>> 1b25b0a1

Remember to replace the `--role-name` and `--policy-arn` with the actual role name and policy Amazon Resource Name (ARN) you want to use.

Now, you have a role named `ecsTaskExecutionRole` that you can assign to your ECS tasks. This role has the necessary permissions to pull container images and publish logs to CloudWatch.

### 4. Launch an ECS Service to host the worker

Next, create an ECS task definition that specifies the Docker image for the Prefect worker, the resources it requires, and the command it should run. In this example, the command to start the worker is `prefect worker start --pool my-ecs-pool`.

Create a JSON file with the following contents:

```json
{
    "family": "prefect-worker-task",
    "networkMode": "awsvpc",
    "requiresCompatibilities": [
        "FARGATE"
    ],
    "cpu": "512",
    "memory": "1024",
    "executionRoleArn": "<your-ecs-task-role-arn>",
    "taskRoleArn": "<your-ecs-task-role-arn>",
    "containerDefinitions": [
        {
            "name": "prefect-worker",
            "image": "prefecthq/prefect:2-latest",
            "cpu": 512,
            "memory": 1024,
            "essential": true,
            "command": [
                "/bin/sh",
                "-c",
                "pip install prefect-aws && prefect worker start --pool my-ecs-pool --type ecs"
            ],
            "environment": [
                {
                    "name": "PREFECT_API_URL",
                    "value": "https://api.prefect.cloud/api/accounts/<your-account-id>/workspaces/<your-workspace-id>"
                },
                {
                    "name": "PREFECT_API_KEY",
                    "value": "<your-prefect-api-key>"
                }
            ]
        }
    ]
}
```

- Use `prefect config view` to view the `PREFECT_API_URL` for your current Prefect profile. Use this to replace both `<your-account-id>` and `<your-workspace-id>`.
- For the `PREFECT_API_KEY`, individuals on the organization tier can create a [service account](https://docs.prefect.io/latest/cloud/users/service-accounts/) for the worker. If on a personal tier, you can pass a user’s API key.
- Replace both instances of `<your-ecs-task-role-arn>` with the ARN of the IAM role you created in Step 2.
- Notice that the CPU and Memory allocations are relatively small. The worker's main responsibility is to submit work through API calls to AWS, _not_ to execute your Prefect flow code.

<<<<<<< HEAD
    ```bash
    aws ecs create-service \
        --service-name prefect-worker-service \
        --cluster <ecs-cluster> \
        --task-definition <task-definition-arn> \
        --launch-type FARGATE \
        --desired-count 1 \
        --network-configuration "awsvpcConfiguration={subnets=[<subnet-ids>],securityGroups=[<your-security-group-ids>],assignPublicIp='ENABLED'}"
    ```

    - Replace `<ecs-cluster>` with the name of your ECS cluster.
    - Replace `<task-definition-arn>` with the ARN of the task definition you just registered.
    - Replace `<subnet-ids>` with a comma-separated list of your VPC subnet IDs. Ensure that these subnets are aligned with the vpc specified on the work pool in step 1. You can view subnet ids with the following command: 
    `aws ec2 describe-subnets --filter Name=<vpc-id>`
    - Replace `<security-group-ids>` with a comma-separated list of your VPC security group IDs.

    !!! tip "Sanity check"
        The work pool page in the Prefect UI allows you to check the health of your workers - make sure your new worker is live! Note that it can take a few minutes for an ECS service to come online.

### Step 4: Pick up a flow run with your new worker
=======
!!! tip
    To avoid hardcoding your API key into the task definition JSON see [how to add environment variables to the container definition](https://docs.aws.amazon.com/AmazonECS/latest/developerguide/secrets-envvar-secrets-manager.html#secrets-envvar-secrets-manager-update-container-definition). The API key must be stored as plain text, not the key-value pair dictionary that it is formatted in by default.

### 5. Register the task definition
    
Before creating a service, you first need to register a task definition. You can do that using the `register-task-definition` command in the AWS CLI. Here is an example:

```bash
aws ecs register-task-definition --cli-input-json file://task-definition.json
```

Replace `task-definition.json` with the name of your JSON file.
>>>>>>> 1b25b0a1

### 6. Create an ECS service to host your worker

Finally, create a service that will manage your Prefect worker:

Open a terminal window and run the following command to create an ECS Fargate service:

```bash
aws ecs create-service \
    --service-name prefect-worker-service \
    --cluster <your-ecs-cluster> \
    --task-definition <task-definition-arn> \
    --launch-type FARGATE \
    --desired-count 1 \
    --network-configuration "awsvpcConfiguration={subnets=[<your-subnet-ids>],securityGroups=[<your-security-group-ids>]}"
```

- Replace `<your-ecs-cluster>` with the name of your ECS cluster. 
- Replace `<path-to-task-definition-file>` with the path to the JSON file you created in Step 2, `<your-subnet-ids>` with a comma-separated list of your VPC subnet IDs. Ensure that these subnets are aligned with the vpc specified on the work pool in step 1.
- Replace `<your-security-group-ids>` with a comma-separated list of your VPC security group IDs. 
- Replace `<task-definition-arn>` with the ARN of the task definition you just registered.

<<<<<<< HEAD
2. This guide uses ECR to store you code data. Create a repo with the following command:

    ```bash
    aws ecr create-repository \
    --repository-name <my-ecr-repo> \
    --region <region>
    ```

    To have Prefect build your image when deploying your flow create a `prefect.yaml` file with the following specification:

    ```yaml
    name: ecs-worker-guide
    # this is pre-populated by running prefect init
    prefect-version: 2.14.20 

    # build section allows you to manage and build docker images
    build:
    - prefect_docker.deployments.steps.build_docker_image:
        id: build_image
        requires: prefect-docker>=0.3.1
        image_name: <my-ecr-repo>
        tag: latest
        dockerfile: auto

    # push section allows you to manage if and how this project is uploaded to remote locations
    push:
    - prefect_docker.deployments.steps.push_docker_image:
        requires: prefect-docker>=0.3.1
        image_name: '{{ build_image.image_name }}'
        tag: '{{ build_image.tag }}'

    # the deployments section allows you to provide configuration for deploying flows
    deployments:
    - name: my_ecs_deployment
    version:
    tags: []
    description:
    entrypoint: flow.py:my_flow
    parameters: {}
    work_pool:
        name: ecs-dev-pool
        work_queue_name:
        job_variables:
        image: '{{ build_image.image }}'
    schedules: []
    pull:
    - prefect.deployments.steps.set_working_directory:
        directory: /opt/prefect/ecs-worker-guide

    ```

2. [Deploy](https://docs.prefect.io/tutorial/deployments/#create-a-deployment) the flow to the server, specifying the ECS work pool when prompted.

    ```bash
    prefect deploy my_flow.py:my_ecs_deployment
    ```

3. Find the deployment in the UI and click the **Quick Run** button!
=======
!!! tip "Sanity check"
    The work pool page in the Prefect UI allows you to check the health of your workers - make sure your new worker is live!

## Step 3: Pick up a flow run with your new worker!

### 1. Write a simple test flow in a repo of your choice:

```python title="my_flow.py"
from prefect import flow, get_run_logger
>>>>>>> 1b25b0a1

@flow
def my_flow():
    logger = get_run_logger()
    logger.info("Hello from ECS!!")

if __name__ == "__main__":
    my_flow()
```

### 2. [Deploy](https://docs.prefect.io/2.11.0/tutorial/deployments/#create-a-deployment) the flow to the server, specifying the ECS work pool when prompted.

<<<<<<< HEAD
    These infrastructure configuration values can be set on your ECS work pool or they can be overridden on the deployment level through [job_variables](https://docs.prefect.io/concepts/infrastructure/#kubernetesjob-overrides-and-customizations) if desired.
=======
```bash
prefect deploy my_flow.py:my_flow
```

### 3. Find the deployment in the UI and click the **Quick Run** button!

## Next steps

Now that you are confident your ECS worker is healthy, you can experiment with different work pool configurations.

- Do your flow runs require higher `CPU`?
- Would an EC2 `Launch Type` speed up your flow run execution?

These infrastructure configuration values can be set on your ECS work pool or they can be overridden on the deployment level through [job_variables](https://docs.prefect.io/concepts/infrastructure/#kubernetesjob-overrides-and-customizations) if desired.

Consider adding a [build action](https://docs.prefect.io/concepts/deployments-ux/#the-build-action) to your [`prefect.yaml`](https://docs.prefect.io/concepts/deployments-ux/#the-prefect-yaml-file) file if you want to automatically build a Docker image and push it to an image registry. Note that a Docker image is built and pushed by default if a deployemnt is creaded with the `flow.deploy` method in Python.

Here is an example build action for ECR:

```yaml
build:
- prefect.deployments.steps.run_shell_script:
    id: get-commit-hash
    script: git rev-parse --short HEAD
    stream_output: false
- prefect.deployments.steps.run_shell_script:
    id: ecr-auth-step
    script: aws ecr get-login-password --region <region> | docker login --username
        AWS --password-stdin <>.dkr.ecr.<region>.amazonaws.com
    stream_output: false
- prefect_docker.deployments.steps.build_docker_image:
    requires: prefect-docker>=0.3.0
    image_name: <your-AWS-account-number>.dkr.ecr.us-east-2.amazonaws.com/<registry>
    tag: '{{ get-commit-hash.stdout }}'
    dockerfile: auto
    push: true
```
>>>>>>> 1b25b0a1
<|MERGE_RESOLUTION|>--- conflicted
+++ resolved
@@ -9,17 +9,11 @@
 3. **AWS Integration**: Easily connect with other AWS services, such as AWS IAM and CloudWatch.
 4. **Containerization**: ECS supports Docker containers and offers managed execution. Containerization encourages reproducible deployments.
 
-## ECS flow run execution
+## ECS Flow run execution
 
 Prefect enables remote flow execution via [workers](https://docs.prefect.io/concepts/work-pools/#worker-overview) and [work pools](https://docs.prefect.io/concepts/work-pools/#work-pool-overview). To learn more about these concepts please see our [deployment tutorial](https://docs.prefect.io/tutorial/deployments/).
 
-<<<<<<< HEAD
-For details on how workers and work pools are implemented for ECS, see the diagram below:
-
-#### Architecture diagram
-=======
 For details on how workers and work pools are implemented for ECS, see the diagram below.
->>>>>>> 1b25b0a1
 
 ```mermaid
 %%{
@@ -68,12 +62,8 @@
   prefect_workpool -->|configures| fr_task_definition
 ```
 
-<<<<<<< HEAD
-### ECS in Prefect terms
-
-=======
 ## ECS and Prefect
->>>>>>> 1b25b0a1
+
 !!! tip "ECS tasks != Prefect tasks"
     An ECS task is **not** the same thing as a [Prefect task](https://docs.prefect.io/latest/concepts/tasks/#tasks-overview).
 
@@ -97,26 +87,21 @@
 
 <hr>
 
+# AWS CLI Guide
+
 !!! tip
     If you prefer infrastructure as code check out this [Terraform module](https://github.com/PrefectHQ/prefect-recipes/tree/main/devops/infrastructure-as-code/aws/tf-prefect2-ecs-worker) to provision an ECS cluster with a worker.
-<<<<<<< HEAD
-
-### Prerequisites
-=======
->>>>>>> 1b25b0a1
 
 ## Prerequisites
+
+Before you begin, make sure you have:
 
 - An AWS account with permissions to create ECS services and IAM roles.
 - The AWS CLI installed on your local machine. You can [download it from the AWS website](https://docs.aws.amazon.com/cli/latest/userguide/getting-started-install.html).
 - An [ECS Cluster](https://docs.aws.amazon.com/AmazonECS/latest/developerguide/clusters.html) to host both the worker and the flow runs it submits. This guide use the default cluster. To create your own follow [this guide](https://docs.aws.amazon.com/AmazonECS/latest/userguide/create_cluster.html).
 - A [VPC](https://docs.aws.amazon.com/vpc/latest/userguide/what-is-amazon-vpc.html) configured for your ECS tasks. This guide uses the default VPC.
 
-<<<<<<< HEAD
-### Step 1: Set up an ECS work pool
-=======
-## Step 1: Set Up an ECS work pool
->>>>>>> 1b25b0a1
+## Step 1: Set up an ECS work pool
 
 Before setting up the worker, create a simple [work pool](https://docs.prefect.io/latest/concepts/work-pools/#work-pool-configuration) of type ECS for the worker to pull work from. If doing so from CLI be sure to [auth into prefect cloud](https://docs.prefect.io/latest/cloud/cloud-quickstart/#log-into-prefect-cloud-from-a-terminal).
 
@@ -132,33 +117,20 @@
 !!!
     Because this guide uses fargate as the capacity provider and the default VPC and ECS cluster, no further configuration is needed.
 
-
-
 Next, set up a Prefect ECS worker that will discover and pull work from this work pool.
 
-<<<<<<< HEAD
-### Step 2: Start a Prefect worker in your ECS cluster
+## Step 2: Start a Prefect worker in your ECS cluster
 
 First start by creating the [IAM role](https://docs.aws.amazon.com/IAM/latest/UserGuide/id_roles_create_for-custom.html#roles-creatingrole-custom-trust-policy-console) required in order for your worker and flows to run. The sample flow in this guide doesn't interact with many other AWS services, so you will only be creating one role, `taskExecutionRole`.  To create a IAM role for the ECS task using the AWS CLI, follow these steps:
-=======
-## Step 2: Start a Prefect worker in your ECS cluster
-
-To create an [IAM role](https://docs.aws.amazon.com/IAM/latest/UserGuide/id_roles_create_for-custom.html#roles-creatingrole-custom-trust-policy-console) for the ECS task using the AWS CLI, follow these steps:
->>>>>>> 1b25b0a1
 
 ### 1. Create a trust policy
 
-<<<<<<< HEAD
-    The trust policy will specify that the ECS service containing the Prefect worker will be able to assume the role required for calling other AWS services.
-=======
-The trust policy will specify that ECS can assume the role.
->>>>>>> 1b25b0a1
+The trust policy will specify that the ECS service containing the Prefect worker will be able to assume the role required for calling other AWS services.
 
 Save this policy to a file, such as `ecs-trust-policy.json`:
 
 ```json
 
-<<<<<<< HEAD
     {
         "Version": "2012-10-17",
         "Statement": [
@@ -171,42 +143,41 @@
             }
         ]
     }
-    ```
-
-2. **Create the IAM roles**
-
-    Use the `aws iam create-role` command to create the roles that you will be using. The `ecsTaskExecutionRole` will be used by the worker to talk to make AWS API calls on your behalf when starting ecs tasks.
-
-    ```bash
-
+```
+
+### 2. Create the IAM roles
+
+Use the `aws iam create-role` command to create the roles that you will be using. The `ecsTaskExecutionRole` will be used by the worker to talk to make AWS API calls on your behalf when starting ecs tasks.
+
+```bash
     aws iam create-role \
     --role-name ecsTaskExecutionRole \
     --assume-role-policy-document file://ecs-trust-policy.json
-    ```
+```
 
  !!! tip
     Depending on the requirements of your task, it is advised to create a [second role for your tasks](https://docs.aws.amazon.com/AmazonECS/latest/developerguide/task-iam-roles.html). This will contain permissions required while running the task. For example if, your workflow loaded data into an S3 bucket, you would need  Because our sample flow doesn't interact with AWS, you don't have to.
-3. **Attach the policy to the role**
-    For this guide the ECS worker will require the permissions to pull images from ECR and publish logs to CloudWatch. Amazon has a managed policy named `AmazonECSTaskExecutionRolePolicy` that grants the permissions necessary for ECS tasks. [See here](https://docs.aws.amazon.com/AmazonECS/latest/developerguide/task_execution_IAM_role.html) for other common execution role permissions. Attach this policy to your task execution role:
-
-    ```bash
+### 3. Attach the policy to the role
+For this guide the ECS worker will require the permissions to pull images from ECR and publish logs to CloudWatch. Amazon has a managed policy named `AmazonECSTaskExecutionRolePolicy` that grants the permissions necessary for ECS tasks. [See here](https://docs.aws.amazon.com/AmazonECS/latest/developerguide/task_execution_IAM_role.html) for other common execution role permissions. Attach this policy to your task execution role:
+
+```bash
 
     aws iam attach-role-policy \
     --role-name ecsTaskExecutionRole \
     --policy-arn arn:aws:iam::aws:policy/service-role/AmazonECSTaskExecutionRolePolicy
-    ```
-
-    Remember to replace the `--role-name` and `--policy-arn` with the actual role name and policy Amazon Resource Name (ARN) you want to use.
+```
+
+Remember to replace the `--role-name` and `--policy-arn` with the actual role name and policy Amazon Resource Name (ARN) you want to use.
 
 ### Step 3: Creating ECS worker service
 
 1. **Launch an ECS Service to host the worker**
 
-    Next, create an ECS task definition that specifies the Docker image for the Prefect worker, the resources it requires, and the command it should run. In this example, the command to start the worker is `prefect worker start --pool my-ecs-pool`.
-
-    **Create a JSON file with the following contents:**
-
-    ```json
+Next, create an ECS task definition that specifies the Docker image for the Prefect worker, the resources it requires, and the command it should run. In this example, the command to start the worker is `prefect worker start --pool my-ecs-pool`.
+
+**Create a JSON file with the following contents:**
+
+```json
     {
         "family": "prefect-worker-task",
         "networkMode": "awsvpc",
@@ -242,157 +213,31 @@
             }
         ]
     }
-    ```
-
-    - Use `prefect config view` to view the `PREFECT_API_URL` for your current Prefect profile. Use this to replace `<prefect-api-url>`.
-
-    - For the `PREFECT_API_KEY`, individuals on the organization tier can create a [service account](https://docs.prefect.io/latest/cloud/users/service-accounts/) for the worker. If on a personal tier, you can pass a user’s API key.
-
-    - Replace both instances of `<ecs-task-role-arn>` with the ARN of the IAM role you created in Step 2. You can grab this by running:
+```
+
+- Use `prefect config view` to view the `PREFECT_API_URL` for your current Prefect profile. Use this to replace `<prefect-api-url>`.
+
+- For the `PREFECT_API_KEY`, individuals on the organization tier can create a [service account](https://docs.prefect.io/latest/cloud/users/service-accounts/) for the worker. If on a personal tier, you can pass a user’s API key.
+
+- Replace both instances of `<ecs-task-role-arn>` with the ARN of the IAM role you created in Step 2. You can grab this by running:
     ```aws iam get-role --role-name taskExecutionRole --query 'Role.[RoleName, Arn]' --output text```
 
-    - Notice that the CPU and Memory allocations are relatively small. The worker's main responsibility is to submit work through API calls to AWS, _not_ to execute your Prefect flow code.
-
-    !!! tip
-        To avoid hardcoding your API key into the task definition JSON see [how to add sensitive data using AWS secrets manager to the container definition](https://docs.aws.amazon.com/AmazonECS/latest/developerguide/specifying-sensitive-data-tutorial.html#specifying-sensitive-data-tutorial-create-taskdef).
+- Notice that the CPU and Memory allocations are relatively small. The worker's main responsibility is to submit work through API calls to AWS, _not_ to execute your Prefect flow code.
+
+!!! tip
+    To avoid hardcoding your API key into the task definition JSON see [how to add sensitive data using AWS secrets manager to the container definition](https://docs.aws.amazon.com/AmazonECS/latest/developerguide/specifying-sensitive-data-tutorial.html#specifying-sensitive-data-tutorial-create-taskdef).
 
 2. **Register the task definition:**
 
-    Before creating a service, you first need to register a task definition. You can do that using the `register-task-definition` command in the AWS CLI. Here is an example:
-
-    ```bash
+Before creating a service, you first need to register a task definition. You can do that using the `register-task-definition` command in the AWS CLI. Here is an example:
+
+```bash
     aws ecs register-task-definition --cli-input-json file://task-definition.json
-    ```
-
-    Replace `task-definition.json` with the name of your JSON file.
+```
+
+Replace `task-definition.json` with the name of your JSON file.
 
 3. **Create an ECS service to host your worker:**
-=======
-{
-    "Version": "2012-10-17",
-    "Statement": [
-        {
-            "Effect": "Allow",
-            "Principal": {
-                "Service": "ecs-tasks.amazonaws.com"
-            },
-            "Action": "sts:AssumeRole"
-        }
-    ]
-}
-```
-
-### 2. Create the IAM role
-
-Use the `aws iam create-role` command to create the role:
-
-```bash
-aws iam create-role \ 
---role-name ecsTaskExecutionRole \
---assume-role-policy-document file://ecs-trust-policy.json
-```
-
-### 3. Attach the policy to the role
-
-Amazon has a managed policy named `AmazonECSTaskExecutionRolePolicy` that grants the permissions necessary for ECS tasks. Attach this policy to your role:
-
-```bash
-aws iam attach-role-policy \
---role-name ecsTaskExecutionRole \ 
---policy-arn arn:aws:iam::aws:policy/service-role/AmazonECSTaskExecutionRolePolicy
-```
->>>>>>> 1b25b0a1
-
-Remember to replace the `--role-name` and `--policy-arn` with the actual role name and policy Amazon Resource Name (ARN) you want to use.
-
-Now, you have a role named `ecsTaskExecutionRole` that you can assign to your ECS tasks. This role has the necessary permissions to pull container images and publish logs to CloudWatch.
-
-### 4. Launch an ECS Service to host the worker
-
-Next, create an ECS task definition that specifies the Docker image for the Prefect worker, the resources it requires, and the command it should run. In this example, the command to start the worker is `prefect worker start --pool my-ecs-pool`.
-
-Create a JSON file with the following contents:
-
-```json
-{
-    "family": "prefect-worker-task",
-    "networkMode": "awsvpc",
-    "requiresCompatibilities": [
-        "FARGATE"
-    ],
-    "cpu": "512",
-    "memory": "1024",
-    "executionRoleArn": "<your-ecs-task-role-arn>",
-    "taskRoleArn": "<your-ecs-task-role-arn>",
-    "containerDefinitions": [
-        {
-            "name": "prefect-worker",
-            "image": "prefecthq/prefect:2-latest",
-            "cpu": 512,
-            "memory": 1024,
-            "essential": true,
-            "command": [
-                "/bin/sh",
-                "-c",
-                "pip install prefect-aws && prefect worker start --pool my-ecs-pool --type ecs"
-            ],
-            "environment": [
-                {
-                    "name": "PREFECT_API_URL",
-                    "value": "https://api.prefect.cloud/api/accounts/<your-account-id>/workspaces/<your-workspace-id>"
-                },
-                {
-                    "name": "PREFECT_API_KEY",
-                    "value": "<your-prefect-api-key>"
-                }
-            ]
-        }
-    ]
-}
-```
-
-- Use `prefect config view` to view the `PREFECT_API_URL` for your current Prefect profile. Use this to replace both `<your-account-id>` and `<your-workspace-id>`.
-- For the `PREFECT_API_KEY`, individuals on the organization tier can create a [service account](https://docs.prefect.io/latest/cloud/users/service-accounts/) for the worker. If on a personal tier, you can pass a user’s API key.
-- Replace both instances of `<your-ecs-task-role-arn>` with the ARN of the IAM role you created in Step 2.
-- Notice that the CPU and Memory allocations are relatively small. The worker's main responsibility is to submit work through API calls to AWS, _not_ to execute your Prefect flow code.
-
-<<<<<<< HEAD
-    ```bash
-    aws ecs create-service \
-        --service-name prefect-worker-service \
-        --cluster <ecs-cluster> \
-        --task-definition <task-definition-arn> \
-        --launch-type FARGATE \
-        --desired-count 1 \
-        --network-configuration "awsvpcConfiguration={subnets=[<subnet-ids>],securityGroups=[<your-security-group-ids>],assignPublicIp='ENABLED'}"
-    ```
-
-    - Replace `<ecs-cluster>` with the name of your ECS cluster.
-    - Replace `<task-definition-arn>` with the ARN of the task definition you just registered.
-    - Replace `<subnet-ids>` with a comma-separated list of your VPC subnet IDs. Ensure that these subnets are aligned with the vpc specified on the work pool in step 1. You can view subnet ids with the following command: 
-    `aws ec2 describe-subnets --filter Name=<vpc-id>`
-    - Replace `<security-group-ids>` with a comma-separated list of your VPC security group IDs.
-
-    !!! tip "Sanity check"
-        The work pool page in the Prefect UI allows you to check the health of your workers - make sure your new worker is live! Note that it can take a few minutes for an ECS service to come online.
-
-### Step 4: Pick up a flow run with your new worker
-=======
-!!! tip
-    To avoid hardcoding your API key into the task definition JSON see [how to add environment variables to the container definition](https://docs.aws.amazon.com/AmazonECS/latest/developerguide/secrets-envvar-secrets-manager.html#secrets-envvar-secrets-manager-update-container-definition). The API key must be stored as plain text, not the key-value pair dictionary that it is formatted in by default.
-
-### 5. Register the task definition
-    
-Before creating a service, you first need to register a task definition. You can do that using the `register-task-definition` command in the AWS CLI. Here is an example:
-
-```bash
-aws ecs register-task-definition --cli-input-json file://task-definition.json
-```
-
-Replace `task-definition.json` with the name of your JSON file.
->>>>>>> 1b25b0a1
-
-### 6. Create an ECS service to host your worker
 
 Finally, create a service that will manage your Prefect worker:
 
@@ -401,138 +246,104 @@
 ```bash
 aws ecs create-service \
     --service-name prefect-worker-service \
-    --cluster <your-ecs-cluster> \
+    --cluster <ecs-cluster> \
     --task-definition <task-definition-arn> \
     --launch-type FARGATE \
     --desired-count 1 \
-    --network-configuration "awsvpcConfiguration={subnets=[<your-subnet-ids>],securityGroups=[<your-security-group-ids>]}"
-```
-
-- Replace `<your-ecs-cluster>` with the name of your ECS cluster. 
-- Replace `<path-to-task-definition-file>` with the path to the JSON file you created in Step 2, `<your-subnet-ids>` with a comma-separated list of your VPC subnet IDs. Ensure that these subnets are aligned with the vpc specified on the work pool in step 1.
-- Replace `<your-security-group-ids>` with a comma-separated list of your VPC security group IDs. 
+    --network-configuration "awsvpcConfiguration={subnets=[<subnet-ids>],securityGroups=[<your-security-group-ids>],assignPublicIp='ENABLED'}"
+```
+
+- Replace `<ecs-cluster>` with the name of your ECS cluster.
 - Replace `<task-definition-arn>` with the ARN of the task definition you just registered.
-
-<<<<<<< HEAD
+- Replace `<subnet-ids>` with a comma-separated list of your VPC subnet IDs. Ensure that these subnets are aligned with the vpc specified on the work pool in step 1. You can view subnet ids with the following command: 
+    `aws ec2 describe-subnets --filter Name=<vpc-id>`
+- Replace `<security-group-ids>` with a comma-separated list of your VPC security group IDs.
+
+!!! tip "Sanity check"
+    The work pool page in the Prefect UI allows you to check the health of your workers - make sure your new worker is live! Note that it can take a few minutes for an ECS service to come online.
+
+## Step 4: Pick up a flow run with your new worker
+
+1. Write a simple test flow in a repo of your choice:
+
+    `my_flow.py`
+
+    ```python
+    from prefect import flow, get_run_logger
+
+    @flow
+    def my_flow():
+        logger = get_run_logger()
+        logger.info("Hello from ECS!!")
+
+    if __name__ == "__main__":
+        my_flow()
+    ```
+
 2. This guide uses ECR to store you code data. Create a repo with the following command:
 
-    ```bash
-    aws ecr create-repository \
-    --repository-name <my-ecr-repo> \
-    --region <region>
-    ```
-
-    To have Prefect build your image when deploying your flow create a `prefect.yaml` file with the following specification:
-
-    ```yaml
-    name: ecs-worker-guide
-    # this is pre-populated by running prefect init
-    prefect-version: 2.14.20 
-
-    # build section allows you to manage and build docker images
-    build:
-    - prefect_docker.deployments.steps.build_docker_image:
-        id: build_image
-        requires: prefect-docker>=0.3.1
-        image_name: <my-ecr-repo>
-        tag: latest
-        dockerfile: auto
-
-    # push section allows you to manage if and how this project is uploaded to remote locations
-    push:
-    - prefect_docker.deployments.steps.push_docker_image:
-        requires: prefect-docker>=0.3.1
-        image_name: '{{ build_image.image_name }}'
-        tag: '{{ build_image.tag }}'
-
-    # the deployments section allows you to provide configuration for deploying flows
-    deployments:
-    - name: my_ecs_deployment
-    version:
-    tags: []
-    description:
-    entrypoint: flow.py:my_flow
-    parameters: {}
-    work_pool:
-        name: ecs-dev-pool
-        work_queue_name:
-        job_variables:
-        image: '{{ build_image.image }}'
-    schedules: []
-    pull:
-    - prefect.deployments.steps.set_working_directory:
-        directory: /opt/prefect/ecs-worker-guide
-
-    ```
+```bash
+aws ecr create-repository \
+--repository-name <my-ecr-repo> \
+--region <region>
+```
+
+To have Prefect build your image when deploying your flow create a `prefect.yaml` file with the following specification:
+
+```yaml
+name: ecs-worker-guide
+# this is pre-populated by running prefect init
+prefect-version: 2.14.20 
+
+# build section allows you to manage and build docker images
+build:
+- prefect_docker.deployments.steps.build_docker_image:
+    id: build_image
+    requires: prefect-docker>=0.3.1
+    image_name: <my-ecr-repo>
+    tag: latest
+    dockerfile: auto
+
+# push section allows you to manage if and how this project is uploaded to remote locations
+push:
+- prefect_docker.deployments.steps.push_docker_image:
+    requires: prefect-docker>=0.3.1
+    image_name: '{{ build_image.image_name }}'
+    tag: '{{ build_image.tag }}'
+
+ # the deployments section allows you to provide configuration for deploying flows
+deployments:
+- name: my_ecs_deployment
+version:
+tags: []
+description:
+entrypoint: flow.py:my_flow
+parameters: {}
+work_pool:
+    name: ecs-dev-pool
+    work_queue_name:
+    job_variables:
+    image: '{{ build_image.image }}'
+schedules: []
+pull:
+- prefect.deployments.steps.set_working_directory:
+    directory: /opt/prefect/ecs-worker-guide
+
+```
 
 2. [Deploy](https://docs.prefect.io/tutorial/deployments/#create-a-deployment) the flow to the server, specifying the ECS work pool when prompted.
 
-    ```bash
-    prefect deploy my_flow.py:my_ecs_deployment
-    ```
+```bash
+prefect deploy my_flow.py:my_ecs_deployment
+```
 
 3. Find the deployment in the UI and click the **Quick Run** button!
-=======
-!!! tip "Sanity check"
-    The work pool page in the Prefect UI allows you to check the health of your workers - make sure your new worker is live!
-
-## Step 3: Pick up a flow run with your new worker!
-
-### 1. Write a simple test flow in a repo of your choice:
-
-```python title="my_flow.py"
-from prefect import flow, get_run_logger
->>>>>>> 1b25b0a1
-
-@flow
-def my_flow():
-    logger = get_run_logger()
-    logger.info("Hello from ECS!!")
-
-if __name__ == "__main__":
-    my_flow()
-```
-
-### 2. [Deploy](https://docs.prefect.io/2.11.0/tutorial/deployments/#create-a-deployment) the flow to the server, specifying the ECS work pool when prompted.
-
-<<<<<<< HEAD
-    These infrastructure configuration values can be set on your ECS work pool or they can be overridden on the deployment level through [job_variables](https://docs.prefect.io/concepts/infrastructure/#kubernetesjob-overrides-and-customizations) if desired.
-=======
-```bash
-prefect deploy my_flow.py:my_flow
-```
-
-### 3. Find the deployment in the UI and click the **Quick Run** button!
-
-## Next steps
-
-Now that you are confident your ECS worker is healthy, you can experiment with different work pool configurations.
-
-- Do your flow runs require higher `CPU`?
-- Would an EC2 `Launch Type` speed up your flow run execution?
-
-These infrastructure configuration values can be set on your ECS work pool or they can be overridden on the deployment level through [job_variables](https://docs.prefect.io/concepts/infrastructure/#kubernetesjob-overrides-and-customizations) if desired.
-
-Consider adding a [build action](https://docs.prefect.io/concepts/deployments-ux/#the-build-action) to your [`prefect.yaml`](https://docs.prefect.io/concepts/deployments-ux/#the-prefect-yaml-file) file if you want to automatically build a Docker image and push it to an image registry. Note that a Docker image is built and pushed by default if a deployemnt is creaded with the `flow.deploy` method in Python.
-
-Here is an example build action for ECR:
-
-```yaml
-build:
-- prefect.deployments.steps.run_shell_script:
-    id: get-commit-hash
-    script: git rev-parse --short HEAD
-    stream_output: false
-- prefect.deployments.steps.run_shell_script:
-    id: ecr-auth-step
-    script: aws ecr get-login-password --region <region> | docker login --username
-        AWS --password-stdin <>.dkr.ecr.<region>.amazonaws.com
-    stream_output: false
-- prefect_docker.deployments.steps.build_docker_image:
-    requires: prefect-docker>=0.3.0
-    image_name: <your-AWS-account-number>.dkr.ecr.us-east-2.amazonaws.com/<registry>
-    tag: '{{ get-commit-hash.stdout }}'
-    dockerfile: auto
-    push: true
-```
->>>>>>> 1b25b0a1
+
+## Optional Next Steps
+
+1. Now that you are confident your ECS worker is healthy, you can experiment with different work pool configurations.
+
+    - Do your flow runs require higher `CPU`?
+    - Would an EC2 `Launch Type` speed up your flow run execution?
+
+    These infrastructure configuration values can be set on your ECS work pool or they can be overridden on the deployment level through [job_variables](https://docs.prefect.io/concepts/infrastructure/#kubernetesjob-overrides-and-customizations) if desired.