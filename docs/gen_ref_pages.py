--- conflicted
+++ resolved
@@ -33,11 +33,8 @@
 
 def insert_blocks_catalog(generated_file):
     module_blocks = find_module_blocks()
-<<<<<<< HEAD
-=======
     if len(module_blocks) == 0:
         return
->>>>>>> e1f2857f
     generated_file.write("## Blocks Catalog\n")
     generated_file.write(
         dedent(
@@ -92,11 +89,8 @@
 with open(readme_path, "r") as readme:
     with mkdocs_gen_files.open(docs_index_path, "w") as generated_file:
         for line in readme:
-<<<<<<< HEAD
-=======
             if line.startswith("Visit the full docs [here]("):
                 continue  # prevent linking to itself
->>>>>>> e1f2857f
             if line.startswith("## Resources"):
                 insert_blocks_catalog(generated_file)
             generated_file.write(line)
