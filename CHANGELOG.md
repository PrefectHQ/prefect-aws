# Changelog

All notable changes to this project will be documented in this file.

The format is based on [Keep a Changelog](https://keepachangelog.com/en/1.0.0/),
and this project adheres to [Semantic Versioning](https://semver.org/spec/v2.0.0.html).

## Unreleased

- AWS S3 copy and move tasks and `S3Bucket` methods - [#316](https://github.com/PrefectHQ/prefect-aws/pull/316)

### Added

- Added retries to ECS task run creation for ECS worker - [#303](https://github.com/PrefectHQ/prefect-aws/pull/303)
- Added support to `ECSWorker` for `awsvpcConfiguration` [#304](https://github.com/PrefectHQ/prefect-aws/pull/304)

### Changed

- Changed `push_to_s3` deployment step function to write paths `as_posix()` to allow support for deploying from windows [#314](https://github.com/PrefectHQ/prefect-aws/pull/314)

<<<<<<< HEAD
- Changed `push_to_s3` and `pull_from_s3` deployment steps to properly create a boto3 session client if the passed credentials are a referenced AwsCredentials block [#322](https://github.com/PrefectHQ/prefect-aws/pull/322)
=======
### Fixed

- Resolved an issue where defining a custom network configuration with a subnet would erroneously report it as missing from the VPC when more than one subnet exists in the VPC. [#321](https://github.com/PrefectHQ/prefect-aws/pull/321)
>>>>>>> 9ba54243

### Deprecated

### Removed

## 0.3.6

Released July 20th, 2023.

### Changed
- Promoted workers to GA, removed beta disclaimers

## 0.3.5

Released on July 14th, 2023.

### Fixed

- Fixed `S3Bucket.stream_from` path resolution - [#291](https://github.com/PrefectHQ/prefect-aws/pull/291)
- Fixed `ECSWorker` debug logs from failing to parse json - [#296](https://github.com/PrefectHQ/prefect-aws/pull/296)

## 0.3.4

Released on June 15th, 2023.

### Added

- Added `S3Bucket.stream_from` to copy objects between buckets - [#276](https://github.com/PrefectHQ/prefect-aws/pull/276)

### Deprecated

- `prefect_aws.projects` module. Use `prefect_aws.deployments` instead. - [#278](https://github.com/PrefectHQ/prefect-aws/pull/278)
- `pull_project_from_s3` step. Use `pull_from_s3` instead. - [#278](https://github.com/PrefectHQ/prefect-aws/pull/278)
- `push_project_to_s3` step. Use `push_to_s3` instead. - [#278](https://github.com/PrefectHQ/prefect-aws/pull/278)
- `PullProjectFromS3Output` step output. Use `PullFromS3Output` instead. - [#278](https://github.com/PrefectHQ/prefect-aws/pull/278)
- `PushProjectToS3Output` step output. Use `PushToS3Output` instead. - [#278](https://github.com/PrefectHQ/prefect-aws/pull/278)

## 0.3.3

Released on June 13th, 2023.

### Fixed

- Change prefect.docker import to prefect.utilities.dockerutils to fix a crash when using custom blocks based on S3Bucket  - [#273](https://github.com/PrefectHQ/prefect-aws/pull/273)

## 0.3.2

Released on May 25th, 2023.

### Added

- Stream ECS Worker flow run logs to the API - [#267](https://github.com/PrefectHQ/prefect-aws/pull/267)

### Fixed

- Fixed bug where incorrect credentials model was selected when `MinIOCredentials` was used with `S3Bucket` - [#254](https://github.com/PrefectHQ/prefect-aws/pull/254)
- Fixed bug where `S3Bucket.list_objects` was truncating prefix paths ending with slashes - [#263](https://github.com/PrefectHQ/prefect-aws/pull/263)
- Fixed bug where ECS worker could not cancel flow runs - [#268](https://github.com/PrefectHQ/prefect-aws/pull/268)

## 0.3.1

Released on April 20th, 2023.

### Added

- `ECSWorker` for executing Prefect flow runs as ECS tasks - [#238](https://github.com/PrefectHQ/prefect-aws/pull/238)

### Fixed

- Fixes retrieving files from large buckets via pagination in the `pull_project_from_s3` step - [#240](https://github.com/PrefectHQ/prefect-aws/pull/240)
- Slugify tags to ensure compatibility with ECS limitations - [#245](https://github.com/PrefectHQ/prefect-aws/pull/245)

## 0.3.0

Released on April 6th, 2023.

### Added

- Support for unsigned AWS requests - [#220](https://github.com/PrefectHQ/prefect-aws/pull/220)
- Added push and pull project steps for S3 - [#229](https://github.com/PrefectHQ/prefect-aws/pull/229)
- `basepath` property to `S3Bucket` to maintain compatibility with storage block based deployments - [#231](https://github.com/PrefectHQ/prefect-aws/pull/231)

### Changed

- Added string support to `JsonPatch` implementation for task customizations Link [#233](https://github.com/PrefectHQ/prefect-aws/pull/233)

### Removed

- `basepath`, `aws_credentials` and `minio_credentials` fields from `S3Bucket` - [#231](https://github.com/PrefectHQ/prefect-aws/pull/231)

## 0.2.5

Released on March 13th, 2023.

### Fixed

- Fixed errors raised when using `write_path` and `read_path` with `credentials` field on `S3Bucket` - [#208](https://github.com/PrefectHQ/prefect-aws/pull/208)
- Resolving paths in `S3Bucket` unintentionally generating an arbitrary UUID when path is an empty string - [#212](https://github.com/PrefectHQ/prefect-aws/pull/212)
- Fixed crashes when pausing flow runs executed with `ECSTask` - [#218](https://github.com/PrefectHQ/prefect-aws/pull/218)

## 0.2.4

Released on January 23rd, 2023.

### Added

- `AwsSecret` block with `read_secret`, `write_secret`, and `delete_secret` methods - [#176](https://github.com/PrefectHQ/prefect-aws/pull/176)

### Changed

- Object keys sent in S3 requests use '/' delimiters instead of system default - [#192](https://github.com/PrefectHQ/prefect-aws/pull/192)

### Fixed

- Fix bug where ECSTask could fail to stream logs - [#186](https://github.com/PrefectHQ/prefect-aws/pull/186)

## 0.2.3

Released on January 4th, 2023.

### Fixed

- Missing `mypy_boto3_s3` in requirements.txt - [#189](https://github.com/PrefectHQ/prefect-aws/pull/189)

## 0.2.2

Released on January 4th, 2023.

### Added

- `list_objects`, `download_object_to_path`, `download_object_to_file_object`, `download_folder_to_path`, `upload_from_path`, `upload_from_file_object`, `upload_from_folder` methods in `S3Bucket` - [#85](https://github.com/PrefectHQ/prefect-aws/pull/175)
- `aws_client_parameters` as a field in `AwsCredentials` and `MinioCredentials` blocks - [#175](https://github.com/PrefectHQ/prefect-aws/pull/175)
- `get_client` and `get_s3_client` methods to `AwsCredentials` and `MinioCredentials` blocks  - [#175](https://github.com/PrefectHQ/prefect-aws/pull/175)

### Changed

- `S3Bucket` additionally inherits from `ObjectStorageBlock` - [#175](https://github.com/PrefectHQ/prefect-aws/pull/175)
- Exposed all existing blocks to the top level init - [#175](https://github.com/PrefectHQ/prefect-aws/pull/175)
- Inherit `CredentialsBlock` for `AwsCredentials` and `MinIOCredentials` - [#183](https://github.com/PrefectHQ/prefect-aws/pull/183)

### Deprecated

- `endpoint_url` field in S3Bucket; specify `aws_client_parameters` in `AwsCredentials` or `MinIOCredentials` instead - [#175](https://github.com/PrefectHQ/prefect-aws/pull/175)
- `basepath` field in S3Bucket; specify `bucket_folder` instead - [#175](https://github.com/PrefectHQ/prefect-aws/pull/175)
- `minio_credentials` and `aws_credentials` field in S3Bucket; use the `credentials` field instead  - [#175](https://github.com/PrefectHQ/prefect-aws/pull/175)

## 0.2.1

Released on December 7th, 2022.

### Changed

- `ECSTask` now logs the difference between the requested and the pre-registered task definition when using a `task_definition_arn` - [#166](https://github.com/PrefectHQ/prefect-aws/pull/166)
- Default of `S3Bucket` to be an empty string rather than None - [#169](https://github.com/PrefectHQ/prefect-aws/pull/169)

### Fixed

- Deployments of `S3Bucket` - [#169](https://github.com/PrefectHQ/prefect-aws/pull/169)
- The image from `task_definition_arn` will be respected if `image` is not explicitly set - [#170](https://github.com/PrefectHQ/prefect-aws/pull/170)

## 0.2.0

Released on December 2nd, 2022.

### Added

- `ECSTask.kill` method for cancellation support - [#163](https://github.com/PrefectHQ/prefect-aws/pull/163)

### Changed

- Breaking: Identifiers `ECSTask` now include the cluster in addition to the task ARN - [#163](https://github.com/PrefectHQ/prefect-aws/pull/163)
- Bumped minimum required `prefect` version - [#154](https://github.com/PrefectHQ/prefect-aws/pull/154)

## 0.1.8

Released on November 16th, 2022.

### Added

- Added `family` field to `ECSTask` to configure task definition family names — [#152](https://github.com/PrefectHQ/prefect-aws/pull/152)

### Changed

- Changes the default `ECSTask` family to include the flow and deployment names if available — [#152](https://github.com/PrefectHQ/prefect-aws/pull/152)

### Fixed

- Fixed failure while watching ECS task execution when the task is missing — [#153](https://github.com/PrefectHQ/prefect-aws/pull/153)

## 0.1.7

Released on October 28th, 2022.

### Changed

- `ECSTask` is no longer experimental — [#137](https://github.com/PrefectHQ/prefect-aws/pull/137)

### Fixed
- Fix ignore_file option in `S3Bucket` skipping files which should be included — [#139](https://github.com/PrefectHQ/prefect-aws/pull/139)
- Fixed bug where `basepath` is used twice in the path when using `S3Bucket.put_directory` - [#143](https://github.com/PrefectHQ/prefect-aws/pull/143)

## 0.1.6

Released on October 19th, 2022.

### Added

- `get_directory` and `put_directory` methods on `S3Bucket`. The `S3Bucket` block is now usable for remote flow storage with deployments. - [#82](https://github.com/PrefectHQ/prefect-aws/pull/82)

## 0.1.5

Released on October 14th, 2022.

### Added

- Add `ECSTask.cloudwatch_logs_options` for customization of CloudWatch logging — [#116](https://github.com/PrefectHQ/prefect-aws/pull/116)
- Added `config` parameter to AwsClientParameters to support advanced configuration (e.g. accessing public S3 buckets) [#117](https://github.com/PrefectHQ/prefect-aws/pull/117)
- Add `@sync_compatible` to `S3Bucket` methods to allow calling them in sync contexts - [#119](https://github.com/PrefectHQ/prefect-aws/pull/119).
- Add `ECSTask.task_customizations` for customization of arbitary fields in the run task payload — [#120](https://github.com/PrefectHQ/prefect-aws/pull/120)

### Fixed

- Fix configuration to submit doc edits via GitHub - [#110](https://github.com/PrefectHQ/prefect-aws/pull/110)
- Removed invalid ecs task register fields - [#126](https://github.com/PrefectHQ/prefect-aws/issues/126)

## 0.1.4

Released on September 13th, 2022.

### Changed

- Increased default timeout on the `ECSTask` block - [#106](https://github.com/PrefectHQ/prefect-aws/pull/106)

## 0.1.3

Released on September 12th, 2022.

### Added

- `client_waiter` task - [#43](https://github.com/PrefectHQ/prefect-aws/pull/43)
- `ECSTask` infrastructure block - [#85](https://github.com/PrefectHQ/prefect-aws/pull/85)

## 0.1.2

Released on August 2nd, 2022.

### Added

- `batch_submit` task - [#41](https://github.com/PrefectHQ/prefect-aws/pull/41)
- `MinIOCredentials` block - [#46](https://github.com/PrefectHQ/prefect-aws/pull/46)
- `S3Bucket` block - [#47](https://github.com/PrefectHQ/prefect-aws/pull/47)

### Changed

- Converted `AwsCredentials` into a `Block` [#45](https://github.com/PrefectHQ/prefect-aws/pull/45)

### Deprecated

### Removed

- Removed `.result()` and `is_complete` on test flow calls. [#45](https://github.com/PrefectHQ/prefect-aws/pull/45)

## 0.1.1

## Added

Released on April 18th, 2022.

- `AwsClientParameters` for added configuration of the `boto3` S3 client - [#29](https://github.com/PrefectHQ/prefect-aws/pull/29)
  - Contributed by [davzucky](https://github.com/davzucky)
- Added boto3 client type hinting via `types-boto3` - [#26](https://github.com/PrefectHQ/prefect-aws/pull/26)
  - Contributed by [davzucky](https://github.com/davzucky)

## 0.1.0

Released on March 9th, 2022.

### Added

- `s3_download`, `s3_upload` and `s3_list_objects` tasks
- `read_secret` task - [#6](https://github.com/PrefectHQ/prefect-aws/pull/6)
- `update_secret` task - [#12](https://github.com/PrefectHQ/prefect-aws/pull/12)
- `create_secret` and `delete_secret` tasks - [#13](https://github.com/PrefectHQ/prefect-aws/pull/13)<|MERGE_RESOLUTION|>--- conflicted
+++ resolved
@@ -17,14 +17,11 @@
 ### Changed
 
 - Changed `push_to_s3` deployment step function to write paths `as_posix()` to allow support for deploying from windows [#314](https://github.com/PrefectHQ/prefect-aws/pull/314)
-
-<<<<<<< HEAD
 - Changed `push_to_s3` and `pull_from_s3` deployment steps to properly create a boto3 session client if the passed credentials are a referenced AwsCredentials block [#322](https://github.com/PrefectHQ/prefect-aws/pull/322)
-=======
+
 ### Fixed
 
 - Resolved an issue where defining a custom network configuration with a subnet would erroneously report it as missing from the VPC when more than one subnet exists in the VPC. [#321](https://github.com/PrefectHQ/prefect-aws/pull/321)
->>>>>>> 9ba54243
 
 ### Deprecated
 
