# prefect-aws

Visit the full docs [here](https://PrefectHQ.github.io/prefect-aws) to see additional examples and the API reference.

<p align="center">
    <a href="https://pypi.python.org/pypi/prefect-aws/" alt="PyPI version">
        <img alt="PyPI" src="https://img.shields.io/pypi/v/prefect-aws?color=0052FF&labelColor=090422"></a>
    <a href="https://github.com/prefecthq/prefect-aws/" alt="Stars">
        <img src="https://img.shields.io/github/stars/prefecthq/prefect-aws?color=0052FF&labelColor=090422" /></a>
    <a href="https://pepy.tech/badge/prefect-aws/" alt="Downloads">
        <img src="https://img.shields.io/pypi/dm/prefect-aws?color=0052FF&labelColor=090422" /></a>
    <a href="https://github.com/prefecthq/prefect-aws/pulse" alt="Activity">
        <img src="https://img.shields.io/github/commit-activity/m/prefecthq/prefect-aws?color=0052FF&labelColor=090422" /></a>
    <br>
    <a href="https://prefect-community.slack.com" alt="Slack">
        <img src="https://img.shields.io/badge/slack-join_community-red.svg?color=0052FF&labelColor=090422&logo=slack" /></a>
    <a href="https://discourse.prefect.io/" alt="Discourse">
        <img src="https://img.shields.io/badge/discourse-browse_forum-red.svg?color=0052FF&labelColor=090422&logo=discourse" /></a>
</p>

## Welcome!

`prefect-aws` is a collection of pre-built Prefect tasks that can be used to quickly construct Prefect flows that interact with Amazon Web Services.

## Getting Started

### Python setup

Requires an installation of Python 3.7+

We recommend using a Python virtual environment manager such as pipenv, conda or virtualenv.

These tasks are designed to work with Prefect 2.0. For more information about how to use Prefect, please refer to the [Prefect documentation](https://orion-docs.prefect.io/).

### Installation

Install `prefect-aws`

```bash
pip install prefect-aws
```

A list of available blocks in `prefect-aws` and their setup instructions can be found [here](https://PrefectHQ.github.io/prefect-aws/#blocks-catalog).

### AWS Authentication

You will need to obtain AWS credentials in order to use these tasks. Refer to the [AWS documentation](https://docs.aws.amazon.com/cli/latest/userguide/cli-configure-quickstart.html) for authentication methods available.

### Write and run a flow

#### Upload and download from S3Bucket
```python
from prefect import flow
from prefect_aws.s3 import S3Bucket

@flow
def example_flow():
    with open("hello.py", "w") as f:
        f.write("print('Hello world!')")

    s3_bucket = S3Bucket.load("my-bucket-test")
    s3_bucket.upload_from_path("hello.py")
    s3_bucket.download_object_to_path("hello.py", "downloaded_hello.py")

example_flow()
```

#### Use `with_options` to customize options on any existing task or flow

```python
custom_example_flow = example_flow.with_options(
    name="My custom task name",
    retries=2,
    retry_delay_seconds=10,
) 
```

## Next steps

Refer to the API documentation in the side menu to explore all the capabilities of Prefect AWS!

For more tips on how to use tasks and flows in a Collection, check out [Using Collections](https://orion-docs.prefect.io/collections/usage/)!

## Resources

If you have any questions or issues while using `prefect-aws`, you can find help in either the [Prefect Discourse forum](https://discourse.prefect.io/) or the [Prefect Slack community](https://prefect.io/slack).
 
Feel free to star or watch [`prefect-aws`](https://github.com/PrefectHQ/prefect-aws) for updates too!
<<<<<<< HEAD

## Contribute

If you'd like to help contribute to fix an issue or add a feature to `prefect-aws`, please [propose changes through a pull request from a fork of the repository](https://docs.github.com/en/pull-requests/collaborating-with-pull-requests/proposing-changes-to-your-work-with-pull-requests/creating-a-pull-request-from-a-fork).

=======

## Contribute

If you'd like to help contribute to fix an issue or add a feature to `prefect-aws`, please [propose changes through a pull request from a fork of the repository](https://docs.github.com/en/pull-requests/collaborating-with-pull-requests/proposing-changes-to-your-work-with-pull-requests/creating-a-pull-request-from-a-fork).

>>>>>>> e1f2857f
### Contribution Steps:

1. [Fork the repository](https://docs.github.com/en/get-started/quickstart/fork-a-repo#forking-a-repository)
2. [Clone the forked repository](https://docs.github.com/en/get-started/quickstart/fork-a-repo#cloning-your-forked-repository)
3. Install the repository and its dependencies:
```
pip install -e ".[dev]"
```
4. Make desired changes.
5. Add tests.
6. Insert an entry to [CHANGELOG.md](https://github.com/PrefectHQ/prefect-aws/blob/main/CHANGELOG.md)
7. Install `pre-commit` to perform quality checks prior to commit:
```
pre-commit install
```
8. `git commit`, `git push`, and create a pull request.<|MERGE_RESOLUTION|>--- conflicted
+++ resolved
@@ -86,20 +86,12 @@
 If you have any questions or issues while using `prefect-aws`, you can find help in either the [Prefect Discourse forum](https://discourse.prefect.io/) or the [Prefect Slack community](https://prefect.io/slack).
  
 Feel free to star or watch [`prefect-aws`](https://github.com/PrefectHQ/prefect-aws) for updates too!
-<<<<<<< HEAD
 
-## Contribute
+## Contributing
 
 If you'd like to help contribute to fix an issue or add a feature to `prefect-aws`, please [propose changes through a pull request from a fork of the repository](https://docs.github.com/en/pull-requests/collaborating-with-pull-requests/proposing-changes-to-your-work-with-pull-requests/creating-a-pull-request-from-a-fork).
 
-=======
-
-## Contribute
-
-If you'd like to help contribute to fix an issue or add a feature to `prefect-aws`, please [propose changes through a pull request from a fork of the repository](https://docs.github.com/en/pull-requests/collaborating-with-pull-requests/proposing-changes-to-your-work-with-pull-requests/creating-a-pull-request-from-a-fork).
-
->>>>>>> e1f2857f
-### Contribution Steps:
+Here are the steps:
 
 1. [Fork the repository](https://docs.github.com/en/get-started/quickstart/fork-a-repo#forking-a-repository)
 2. [Clone the forked repository](https://docs.github.com/en/get-started/quickstart/fork-a-repo#cloning-your-forked-repository)
@@ -107,11 +99,11 @@
 ```
 pip install -e ".[dev]"
 ```
-4. Make desired changes.
-5. Add tests.
+4. Make desired changes
+5. Add tests
 6. Insert an entry to [CHANGELOG.md](https://github.com/PrefectHQ/prefect-aws/blob/main/CHANGELOG.md)
 7. Install `pre-commit` to perform quality checks prior to commit:
 ```
 pre-commit install
 ```
-8. `git commit`, `git push`, and create a pull request.+8. `git commit`, `git push`, and create a pull request