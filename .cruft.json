{
  "template": "https://github.com/PrefectHQ/prefect-collection-template",
<<<<<<< HEAD
  "commit": "dabff0c99e3eb545d926ec6026bf8843e84eeb6a",
=======
  "commit": "e6f18d241577a445c019a64e244079628f5b12a0",
>>>>>>> 9b19dda5
  "checkout": null,
  "context": {
    "cookiecutter": {
      "full_name": "Prefect Technologies, Inc.",
      "email": "help@prefect.io",
      "github_organization": "PrefectHQ",
      "collection_name": "prefect-aws",
      "collection_slug": "prefect_aws",
      "collection_short_description": "Prefect integrations for interacting with AWS.",
      "_copy_without_render": [
        ".github/workflows/*.yml"
      ],
      "_template": "https://github.com/PrefectHQ/prefect-collection-template"
    }
  },
  "directory": null
}<|MERGE_RESOLUTION|>--- conflicted
+++ resolved
@@ -1,10 +1,6 @@
 {
   "template": "https://github.com/PrefectHQ/prefect-collection-template",
-<<<<<<< HEAD
-  "commit": "dabff0c99e3eb545d926ec6026bf8843e84eeb6a",
-=======
   "commit": "e6f18d241577a445c019a64e244079628f5b12a0",
->>>>>>> 9b19dda5
   "checkout": null,
   "context": {
     "cookiecutter": {
