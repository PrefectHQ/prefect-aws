"""Task for waiting on a long-running AWS job"""

import importlib.resources as pkg_resources
import json
<<<<<<< HEAD

try:
    import importlib.resources as pkg_resources
except ImportError:
    import importlib_resources as pkg_resources

=======
>>>>>>> 1975f86b
from functools import partial
from typing import Any, Dict, Optional

import boto3
from anyio import to_thread
from botocore.exceptions import WaiterError
<<<<<<< HEAD
from botocore.waiter import WaiterModel, create_waiter_with_client,Waiter
=======
from botocore.waiter import WaiterModel, create_waiter_with_client
>>>>>>> 1975f86b
from prefect import get_run_logger, task

from prefect_aws import waiters
from prefect_aws.credentials import AwsCredentials


@task
async def client_waiter(
    client: str,
    waiter_name: str,
    aws_credentials: AwsCredentials,
    waiter_definition: Optional[Dict[str, Any]] = None,
    **waiter_kwargs: Optional[Dict[str, Any]],
):
    """
    Uses the underlying boto3 waiter functionality.

    Args:
        client: The AWS client on which to wait (e.g., 'client_wait', 'ec2', etc).
        waiter_name: The name of the waiter to instantiate. Can be a boto-supported
            waiter or one of prefect's custom waiters. Currently, Prefect offers three additional
            waiters for AWS client_wait: `"JobExists"` waits for a job to be instantiated, `"JobRunning"`
            waits for a job to start running, and `"JobComplete"` waits for a job to finish. You can
            find the definitions for all prefect-defined waiters [here](
            https://github.com/PrefectHQ/prefect-aws/tree/master/prefect_aws/waiters/).
            You may also use a custom waiter name, if you supply an accompanying waiter definition
            dict.
        credentials: your AWS credentials passed from an upstream
            Secret task; this Secret must be a JSON string
            with two keys: `ACCESS_KEY` and `SECRET_ACCESS_KEY` which will be
            passed directly to `boto3`.  If not provided here or in context, `boto3`
            will fall back on standard AWS rules for authentication.
        waiter_definition: A valid custom waiter model, as a dict. Note that if
            you supply a custom definition, it is assumed that the provided 'waiter_name' is
            contained within the waiter definition dict.
        waiter_kwargs: Arguments to pass to the `waiter.wait(...)` method. Will
            depend upon the specific waiter being called.

<<<<<<< HEAD
    Example:
        Run an ec2 waiter until instance_exists.
        ```python
        from prefect import flow
        from prefect_aws import AwsCredentials
        from prefect_aws.client_wait import client_waiter

        @flow
        def example_client_wait_flow():
            aws_credentials = AwsCredentials(
                aws_access_key_id="acccess_key_id",
                aws_secret_access_key="secret_access_key"
            )

            waiter = client_waiter(
                "ec2",
                "instance_exists",
                aws_credentials
            )

            return waiter 
        example_client_wait_flow()
        ```
    """
    logger = get_run_logger()
    logger.info("Waiting on %s job", client)
=======
    Examples:
        TODO:
    """
    logger = get_run_logger()
    logger.info("Waiting on %s job", client)

    waiter_kwargs = waiter_kwargs or {}
>>>>>>> 1975f86b

    boto_client = aws_credentials.get_boto3_session().client(client)

    if waiter_definition:
        # Use user-provided waiter definition
        waiter_model = WaiterModel(waiter_definition)
        waiter = create_waiter_with_client(waiter_name, waiter_model, boto_client)
    else:
        # Use either boto-provided or prefect-provided waiter
        if waiter_name in boto_client.waiter_names:
            waiter = boto_client.get_waiter(waiter_name)
        else:
            waiter = _load_prefect_waiter(boto_client, client, waiter_name)

    partial_wait = partial(waiter.wait, **waiter_kwargs)
    await to_thread.run_sync(partial_wait)


<<<<<<< HEAD
def _load_prefect_waiter(
        boto_client: boto3.client, 
        client_str: str, 
        waiter_name: str,
    ) -> Waiter:
    
=======
def _load_prefect_waiter(boto_client: boto3.client, client_str: str, waiter_name: str):
>>>>>>> 1975f86b
    """
    Load a custom waiter from the ./waiters directory.
    """
    # Instantiate waiter from accompanying client json file
    with pkg_resources.open_text(waiters, f"{client_str}.json") as handle:
        waiter_model = WaiterModel(json.load(handle))
    return create_waiter_with_client(waiter_name, waiter_model, boto_client)
 <|MERGE_RESOLUTION|>--- conflicted
+++ resolved
@@ -2,26 +2,19 @@
 
 import importlib.resources as pkg_resources
 import json
-<<<<<<< HEAD
 
 try:
     import importlib.resources as pkg_resources
 except ImportError:
     import importlib_resources as pkg_resources
 
-=======
->>>>>>> 1975f86b
 from functools import partial
 from typing import Any, Dict, Optional
 
 import boto3
 from anyio import to_thread
 from botocore.exceptions import WaiterError
-<<<<<<< HEAD
 from botocore.waiter import WaiterModel, create_waiter_with_client,Waiter
-=======
-from botocore.waiter import WaiterModel, create_waiter_with_client
->>>>>>> 1975f86b
 from prefect import get_run_logger, task
 
 from prefect_aws import waiters
@@ -60,7 +53,6 @@
         waiter_kwargs: Arguments to pass to the `waiter.wait(...)` method. Will
             depend upon the specific waiter being called.
 
-<<<<<<< HEAD
     Example:
         Run an ec2 waiter until instance_exists.
         ```python
@@ -87,15 +79,6 @@
     """
     logger = get_run_logger()
     logger.info("Waiting on %s job", client)
-=======
-    Examples:
-        TODO:
-    """
-    logger = get_run_logger()
-    logger.info("Waiting on %s job", client)
-
-    waiter_kwargs = waiter_kwargs or {}
->>>>>>> 1975f86b
 
     boto_client = aws_credentials.get_boto3_session().client(client)
 
@@ -114,16 +97,12 @@
     await to_thread.run_sync(partial_wait)
 
 
-<<<<<<< HEAD
 def _load_prefect_waiter(
         boto_client: boto3.client, 
         client_str: str, 
         waiter_name: str,
     ) -> Waiter:
     
-=======
-def _load_prefect_waiter(boto_client: boto3.client, client_str: str, waiter_name: str):
->>>>>>> 1975f86b
     """
     Load a custom waiter from the ./waiters directory.
     """
