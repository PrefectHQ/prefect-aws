--- conflicted
+++ resolved
@@ -5,19 +5,11 @@
 
 import boto3
 from mypy_boto3_s3 import S3Client
-<<<<<<< HEAD
 from mypy_boto3_secretsmanager import SecretsManagerClient
-from prefect.blocks.core import Block
-from pydantic import Field, SecretStr
-
-from prefect_aws.client_parameters import AwsClientParameters
-
-=======
 from prefect.blocks.abstract import CredentialsBlock
 from pydantic import Field, SecretStr
 
 from prefect_aws.client_parameters import AwsClientParameters
->>>>>>> d7ba1cbb
 
 
 class ClientType(Enum):
@@ -75,10 +67,7 @@
     aws_client_parameters: AwsClientParameters = Field(
         default_factory=AwsClientParameters,
         description="Extra parameters to initialize the Client.",
-<<<<<<< HEAD
-=======
         title="AWS Client Parameters",
->>>>>>> d7ba1cbb
     )
 
     def get_boto3_session(self) -> boto3.Session:
@@ -110,14 +99,6 @@
             region_name=self.region_name,
         )
 
-<<<<<<< HEAD
-    def get_s3_client(self) -> S3Client:
-        client = self.get_boto3_session().client(
-            service_name="s3", **self.aws_client_parameters.get_params_override()
-        )
-        return client
-
-=======
     def get_client(self, client_type: Union[str, ClientType]) -> Any:
         """
         Helper method to dynamically get a client type.
@@ -148,7 +129,15 @@
         """
         return self.get_client(client_type=ClientType.S3)
 
->>>>>>> d7ba1cbb
+    def get_secrets_manager_client(self) -> SecretsManagerClient:
+        """
+        Gets an authenticated Secrets Manager client.
+
+        Returns:
+            An authenticated Secrets Manager client.
+        """
+        return self.get_client(client_type=ClientType.SECRETS_MANAGER)
+
 
 class MinIOCredentials(CredentialsBlock):
     """
@@ -178,11 +167,6 @@
         "for more info about the possible credential configurations."
     )
 
-<<<<<<< HEAD
-    minio_root_user: str
-    minio_root_password: SecretStr
-    region_name: Optional[str] = None
-=======
     minio_root_user: str = Field(default=..., description="Admin or root user.")
     minio_root_password: SecretStr = Field(
         default=..., description="Admin or root password."
@@ -191,7 +175,6 @@
         default=None,
         description="The AWS Region where you want to create new connections.",
     )
->>>>>>> d7ba1cbb
     aws_client_parameters: AwsClientParameters = Field(
         default_factory=AwsClientParameters,
         description="Extra parameters to initialize the Client.",
@@ -229,20 +212,6 @@
             region_name=self.region_name,
         )
 
-<<<<<<< HEAD
-    def get_s3_client(self) -> S3Client:
-        client = self.get_boto3_session().client(
-            service_name="s3", **self.aws_client_parameters.get_params_override()
-        )
-        return client
-
-    def get_secrets_manager_client(self) -> SecretsManagerClient:
-        client = self.get_boto3_session().client(
-            service_name="secretsmanager",
-            **self.aws_client_parameters.get_params_override()
-        )
-        return client
-=======
     def get_client(self, client_type: Union[str, ClientType]) -> Any:
         """
         Helper method to dynamically get a client type.
@@ -272,4 +241,12 @@
             An authenticated S3 client.
         """
         return self.get_client(client_type=ClientType.S3)
->>>>>>> d7ba1cbb
+
+    def get_secrets_manager_client(self) -> SecretsManagerClient:
+        """
+        Gets an authenticated Secrets Manager client.
+
+        Returns:
+            An authenticated Secrets Manager client.
+        """
+        return self.get_client(client_type=ClientType.SECRETS_MANAGER)