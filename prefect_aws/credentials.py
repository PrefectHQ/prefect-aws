--- conflicted
+++ resolved
@@ -159,22 +159,17 @@
 
     minio_root_user: str = Field(default=..., description="Admin or root user.")
     minio_root_password: SecretStr = Field(
-<<<<<<< HEAD
         default=..., description="Admin or root password."
     )
     region_name: Optional[str] = Field(
-        default=None, description="Location of server.", example="us-east-1"
+        default=None,
+        description="The AWS Region where you want to create new connections.",
     )
     aws_client_parameters: AwsClientParameters = Field(
         default_factory=AwsClientParameters,
         description="Extra parameters to initialize the Client.",
-=======
-        default=..., description="Password for root user."
-    )
-    region_name: Optional[str] = Field(
-        default=None,
-        description="The AWS Region where you want to create new connections.",
->>>>>>> 017cdfdf
+        default=...,
+        description="Password for root user.",
     )
 
     def get_boto3_session(self) -> boto3.Session:
