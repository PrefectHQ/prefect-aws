--- conflicted
+++ resolved
@@ -4,14 +4,9 @@
 from functools import partial
 from typing import Any, Dict, List, Optional
 
-<<<<<<< HEAD
 from anyio import to_thread
 from botocore.paginate import PageIterator
-from prefect import task
-from prefect.logging import get_logger
-=======
 from prefect import get_run_logger, task
->>>>>>> 3cac96fb
 
 from prefect_aws import AwsCredentials
 
